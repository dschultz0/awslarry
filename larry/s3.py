--- conflicted
+++ resolved
@@ -502,25 +502,6 @@
 def _(type_, *location, bucket=None, key=None, uri=None, encoding='utf-8', **kwargs):
     bucket, key, uri = _normalize_location(*location, bucket=bucket, key=key, uri=uri)
     objct = read(bucket=bucket, key=key, uri=uri)
-<<<<<<< HEAD
-    lines = objct.decode(encoding).split(newline)
-    records = []
-    for i, line in enumerate(lines):
-        if len(line) > 0:
-            # TODO: Would a handler or local constant be a better idea here?
-            if o_type == dict:
-                try:
-                    records.append(json.loads(line, object_hook=utils.JSONDecoder))
-                except json.decoder.JSONDecodeError as e:
-                    # TODO: Tighten up this exception
-                    raise Exception(f"Failed to read json on line {i+1}: {str(e)}") from e
-            elif o_type == str:
-                records.append(line)
-            else:
-                raise TypeError('Unhandled type')
-    return records
-=======
->>>>>>> 18b1034f
 
     try:
         return json.loads(objct.decode(encoding), object_hook=utils.JSONDecoder)
